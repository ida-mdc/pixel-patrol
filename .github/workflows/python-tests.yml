name: Python Tests

on:
  push:
    branches:
      - '**'
  pull_request:
    branches:
      - '**'

jobs:
  test-pixel-patrol-base:
    name: Test pixel-patrol-base
    strategy:
      matrix:
<<<<<<< HEAD
        os: ${{ github.ref == 'refs/heads/main' || (github.event.pull_request.base.ref == 'main') && fromJson('["ubuntu-latest","windows-latest","macos-latest"]') || fromJson('["ubuntu-latest"]') }}
=======
        os: ${{ (github.ref == 'refs/heads/main' || (github.event_name == 'pull_request' && github.event.pull_request.base.ref == 'main')) && fromJson('["ubuntu-latest", "windows-latest", "macos-latest"]') || fromJson('["ubuntu-latest"]') }}
>>>>>>> c53b68f4
    runs-on: ${{ matrix.os }}
    defaults:
      run:
        working-directory: packages/pixel-patrol-base
    steps:
      - uses: actions/checkout@v4

      - name: Set up Python
        uses: actions/setup-python@v5
        with:
          python-version: '3.12'

      - name: Install uv and create venv
        run: |
          pip install uv
          uv venv

      - name: Install base (editable)
        run: |
          uv pip install -e .

      - name: Run tests (base)
        run: |
          uv run pytest

  test-pixel-patrol:
    name: Test pixel-patrol (depends on base)
    needs: test-pixel-patrol-base
    strategy:
      matrix:
        os: ${{ github.ref == 'refs/heads/main' || (github.event.pull_request.base.ref == 'main') && fromJson('["ubuntu-latest","windows-latest","macos-latest"]') || fromJson('["ubuntu-latest"]') }}
    runs-on: ${{ matrix.os }}
    defaults:
      run:
        working-directory: packages/pixel-patrol
    steps:
      - uses: actions/checkout@v4

      - name: Set up Python
        uses: actions/setup-python@v5
        with:
          python-version: '3.12'

      - name: Install uv and create venv
        run: |
          pip install uv
          uv venv

      - name: Install pixel-patrol (editable)
        run: |
          uv pip install -e .

      - name: Run tests (app)
        run: |
          uv run pytest<|MERGE_RESOLUTION|>--- conflicted
+++ resolved
@@ -13,11 +13,7 @@
     name: Test pixel-patrol-base
     strategy:
       matrix:
-<<<<<<< HEAD
-        os: ${{ github.ref == 'refs/heads/main' || (github.event.pull_request.base.ref == 'main') && fromJson('["ubuntu-latest","windows-latest","macos-latest"]') || fromJson('["ubuntu-latest"]') }}
-=======
         os: ${{ (github.ref == 'refs/heads/main' || (github.event_name == 'pull_request' && github.event.pull_request.base.ref == 'main')) && fromJson('["ubuntu-latest", "windows-latest", "macos-latest"]') || fromJson('["ubuntu-latest"]') }}
->>>>>>> c53b68f4
     runs-on: ${{ matrix.os }}
     defaults:
       run:
